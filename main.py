# coding=utf-8
# Copyright 2020 The Google Research Authors.
#
# Licensed under the Apache License, Version 2.0 (the "License");
# you may not use this file except in compliance with the License.
# You may obtain a copy of the License at
#
#     http://www.apache.org/licenses/LICENSE-2.0
#
# Unless required by applicable law or agreed to in writing, software
# distributed under the License is distributed on an "AS IS" BASIS,
# WITHOUT WARRANTIES OR CONDITIONS OF ANY KIND, either express or implied.
# See the License for the specific language governing permissions and
# limitations under the License.

"""Training and evaluation"""
<<<<<<< HEAD
import os,sys
=======
import os, sys
>>>>>>> d1f98f98

# os.environ["WANDB_START_METHOD"] = "thread"
# os.environ["CUDA_VISIBLE_DEVICES"] = "0"
# conda config --set auto_activate_base false

import run_lib
from absl import app
from absl import flags
from ml_collections.config_flags import config_flags
import logging
import os
import tensorflow as tf
import wandb
import ml_collections
from collections import defaultdict
from pprint import pprint

# os.environ["WANDB_RUN_ID"] = "ve-tests"  # wandb.util.generate_id()
# os.symlink("/DATA/", "/BEE/Connectome/ABCD/")
# Add a symlink

gpus = tf.config.list_physical_devices('GPU')
if gpus:
  # Restrict TensorFlow from using GPU
  try:
    tf.config.experimental.set_visible_devices([], 'GPU')
    logical_gpus = tf.config.experimental.list_logical_devices('GPU')
    print(len(gpus), "Physical GPUs,", len(logical_gpus), "Logical GPU")
  except RuntimeError as e:
    # Visible devices must be set before GPUs have been initialized
    print(e)

import warnings

warnings.filterwarnings("ignore")

FLAGS = flags.FLAGS

config_flags.DEFINE_config_file(
    "config", None, "Training configuration.", lock_config=True
)
flags.DEFINE_string("workdir", None, "Work directory.")
flags.DEFINE_enum(
    "mode", None, ["train", "eval", "score", "sweep"], "Running mode: train or eval"
)
flags.DEFINE_string(
    "eval_folder", "eval", "The folder name for storing evaluation results"
)
flags.DEFINE_string(
    "sweep_id", None, "Optional ID for a sweep controller if running a sweep."
)
flags.DEFINE_string("project", None, "Wandb project name.")
# flags.DEFINE_string("pretrain_dir", None, "Directory with pretrained weights.")
flags.mark_flags_as_required(["workdir", "config", "mode", "project"])


def main(argv):

    if FLAGS.mode == "sweep":

        def train_sweep():

            with wandb.init():
                # Process config params to ml dict
                params = dict()
                config = FLAGS.config.to_dict()
                sweep_config = wandb.config

                for p, val in sweep_config.items():
                    # First '_' splits into upper level
                    keys = p.split("_")
                    # print(keys)
                    parent = keys[0]
                    child = "_".join(keys[1:])
                    config[parent][child] = val

                wandb.config.update(config)
                config = ml_collections.ConfigDict(wandb.config)

                # Create the working directory
                FLAGS.workdir = FLAGS.workdir + f"/{wandb.run.name}"
                tf.io.gfile.makedirs(FLAGS.workdir)

                # Set logger so that it outputs to both console and file
                # Make logging work for both disk and Google Cloud Storage
                gfile_stream = open(os.path.join(FLAGS.workdir, "stdout.txt"), "w")
                handler = logging.StreamHandler(gfile_stream)
                formatter = logging.Formatter(
                    "%(levelname)s - %(filename)s - %(asctime)s - %(message)s"
                )
                handler.setFormatter(formatter)
                logger = logging.getLogger()
                logger.addHandler(handler)
                logger.setLevel("INFO")
                # Run the training pipeline
                run_lib.train(config, FLAGS.workdir)
            return

        config = FLAGS.config.to_dict()
        sweep_config = config["sweep"]
        print(sweep_config)
        # FIXME: this way intitalizes a new sweep copntroller each time
        # Put this in a separate script so that we only init the master controller once
        if FLAGS.sweep_id is not None:
            sweep_id = FLAGS.sweep_id
        else:
            sweep_id = wandb.sweep(sweep_config, project="braintyp")

        print("Sweep ID:", sweep_id, type(sweep_id))

        wandb.agent(sweep_id, train_sweep, project="braintyp", count=10)

    elif FLAGS.mode == "train":

<<<<<<< HEAD

=======
>>>>>>> d1f98f98
        # Create the working directory
        tf.io.gfile.makedirs(FLAGS.workdir)

        # Set logger so that it outputs to both console and file
        # Make logging work for both disk and Google Cloud Storage
        gfile_stream = open(os.path.join(FLAGS.workdir, "stdout.txt"), "w")
        file_handler = logging.StreamHandler(gfile_stream)
        stdout_handler = logging.StreamHandler(sys.stdout)
<<<<<<< HEAD
        # formatter = logging.Formatter(
        #     "%(levelname)s - %(filename)s - %(asctime)s - %(message)s"
        # )
        # handler.setFormatter(formatter)
        # logger = logging.getLogger()
        # logger.addHandler(handler)
        # logger.setLevel("INFO")

=======

        # Override root handler
>>>>>>> d1f98f98
        logging.root.handlers = []
        logging.basicConfig(
            level=logging.INFO,
            format= "%(levelname)s - %(filename)s - %(asctime)s - %(message)s",
            handlers=[
                file_handler,
                stdout_handler
            ]
        )

<<<<<<< HEAD

=======
>>>>>>> d1f98f98
        with wandb.init(
            project=FLAGS.project, config=FLAGS.config.to_dict(), resume="allow"
        ):

            config = ml_collections.ConfigDict(wandb.config)

<<<<<<< HEAD

=======
>>>>>>> d1f98f98
            # Run the training pipeline
            run_lib.train(config, FLAGS.workdir)

    elif FLAGS.mode == "eval":
        # Run the evaluation pipeline
        run_lib.evaluate(FLAGS.config, FLAGS.workdir, FLAGS.eval_folder)
    elif FLAGS.mode == "score":
        # Run the evaluation pipeline
        run_lib.compute_scores(FLAGS.config, FLAGS.workdir)
    else:
        raise ValueError(f"Mode {FLAGS.mode} not recognized.")


if __name__ == "__main__":
    app.run(main)<|MERGE_RESOLUTION|>--- conflicted
+++ resolved
@@ -14,11 +14,7 @@
 # limitations under the License.
 
 """Training and evaluation"""
-<<<<<<< HEAD
 import os,sys
-=======
-import os, sys
->>>>>>> d1f98f98
 
 # os.environ["WANDB_START_METHOD"] = "thread"
 # os.environ["CUDA_VISIBLE_DEVICES"] = "0"
@@ -133,10 +129,6 @@
 
     elif FLAGS.mode == "train":
 
-<<<<<<< HEAD
-
-=======
->>>>>>> d1f98f98
         # Create the working directory
         tf.io.gfile.makedirs(FLAGS.workdir)
 
@@ -145,19 +137,8 @@
         gfile_stream = open(os.path.join(FLAGS.workdir, "stdout.txt"), "w")
         file_handler = logging.StreamHandler(gfile_stream)
         stdout_handler = logging.StreamHandler(sys.stdout)
-<<<<<<< HEAD
-        # formatter = logging.Formatter(
-        #     "%(levelname)s - %(filename)s - %(asctime)s - %(message)s"
-        # )
-        # handler.setFormatter(formatter)
-        # logger = logging.getLogger()
-        # logger.addHandler(handler)
-        # logger.setLevel("INFO")
-
-=======
 
         # Override root handler
->>>>>>> d1f98f98
         logging.root.handlers = []
         logging.basicConfig(
             level=logging.INFO,
@@ -168,20 +149,13 @@
             ]
         )
 
-<<<<<<< HEAD
 
-=======
->>>>>>> d1f98f98
         with wandb.init(
             project=FLAGS.project, config=FLAGS.config.to_dict(), resume="allow"
         ):
 
             config = ml_collections.ConfigDict(wandb.config)
 
-<<<<<<< HEAD
-
-=======
->>>>>>> d1f98f98
             # Run the training pipeline
             run_lib.train(config, FLAGS.workdir)
 
