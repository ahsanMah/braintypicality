--- conflicted
+++ resolved
@@ -94,11 +94,7 @@
     optimizer = losses.get_optimizer(config, score_model.parameters())
     scheduler = losses.get_scheduler(config, optimizer)
     grad_scaler = (
-<<<<<<< HEAD
         torch.cuda.amp.GradScaler(init_scale=2**14)
-=======
-        torch.cuda.amp.GradScaler()
->>>>>>> d1f98f98
         if config.training.use_fp16
         else None
     )
@@ -231,12 +227,6 @@
             batch = batch.permute(0, 3, 1, 2)
         else:
             batch = next(train_iter)["image"].to(config.device).float()
-<<<<<<< HEAD
-        # batch = scaler(batch)
-        # batch = channel_selector(batch)
-        # print("BATCH SHAPE: ", batch.shape)
-=======
->>>>>>> d1f98f98
 
         # Execute one training step
         loss = train_step_fn(state, batch)
@@ -258,10 +248,6 @@
 
         # Report the loss on an evaluation dataset periodically
         if step % config.training.eval_freq == 0:
-<<<<<<< HEAD
-=======
-
->>>>>>> d1f98f98
             ema.store(score_model.parameters())
             ema.copy_to(score_model.parameters())
 
@@ -277,11 +263,6 @@
                 if eval_batch.shape[0] < config.eval.batch_size:
                     continue
 
-<<<<<<< HEAD
-                # eval_batch = scaler(eval_batch.float())
-                # eval_batch = channel_selector(eval_batch)
-=======
->>>>>>> d1f98f98
                 eval_loss = eval_loss + eval_step_fn(state, eval_batch).item()
 
                 per_sigma_loss = diagnsotic_step_fn(state, eval_batch)
@@ -302,12 +283,8 @@
 
             ema.restore(score_model.parameters())
 
-<<<<<<< HEAD
             # Log results
             LOGGER.info("step: %d, eval_loss: %.5e" % (step, eval_loss))
-=======
-            logging.info("step: %d, eval_loss: %.5e" % (step, eval_loss))
->>>>>>> d1f98f98
             writer.add_scalar("eval_loss", eval_loss, step)
             wandb.log({"val_loss": eval_loss}, step=step)
 
